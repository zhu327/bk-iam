--- conflicted
+++ resolved
@@ -39,8 +39,8 @@
 	LocalAPIGatewayJWTClientIDCache memory.Cache
 	LocalActionCache                memory.Cache // for iam engine
 	LocalUnmarshaledExpressionCache *gocache.Cache
-<<<<<<< HEAD
 	LocalGroupSystemAuthTypeCache   *gocache.Cache
+  LocalSubjectBlackListCache      memory.Cache
 
 	RemoteResourceCache     *redis.Cache
 	ResourceTypeCache       *redis.Cache
@@ -61,28 +61,7 @@
 	LocalExpressionCache      *gocache.Cache
 	LocalTemporaryPolicyCache *gocache.Cache
 	ChangeListCache           *redis.Cache
-=======
-	LocalSubjectBlackListCache      memory.Cache
-
-	RemoteResourceCache *redis.Cache
-	ResourceTypeCache   *redis.Cache
-	SubjectGroupCache   *redis.Cache
-	SubjectDetailCache  *redis.Cache
-	SubjectPKCache      *redis.Cache
-	SystemCache         *redis.Cache
-	ActionPKCache       *redis.Cache
-	ActionDetailCache   *redis.Cache
-	ActionListCache     *redis.Cache
-
-	PolicyCache          *redis.Cache
-	ExpressionCache      *redis.Cache
-	TemporaryPolicyCache *redis.Cache
-
-	LocalPolicyCache         *gocache.Cache
-	LocalExpressionCache     *gocache.Cache
-	LocalTemporayPolicyCache *gocache.Cache
-	ChangeListCache          *redis.Cache
->>>>>>> a72fbc52
+
 
 	ActionCacheCleaner       *cleaner.CacheCleaner
 	ActionListCacheCleaner   *cleaner.CacheCleaner
@@ -182,12 +161,12 @@
 
 	LocalUnmarshaledExpressionCache = gocache.New(30*time.Minute, 5*time.Minute)
 
-<<<<<<< HEAD
 	// 影响: 每次鉴权
 
 	LocalGroupSystemAuthTypeCache = gocache.New(10*time.Minute, 5*time.Minute)
-=======
-	// 影响: 所有鉴权接口
+
+  // 影响: 所有鉴权接口
+  
 	LocalSubjectBlackListCache = memory.NewCache(
 		"local_subject_black_list",
 		disabled,
@@ -195,7 +174,6 @@
 		60*time.Second,
 		newRandomDuration(10),
 	)
->>>>>>> a72fbc52
 
 	//  ==========================
 
