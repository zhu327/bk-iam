/*
 * TencentBlueKing is pleased to support the open source community by making 蓝鲸智云-权限中心(BlueKing-IAM) available.
 * Copyright (C) 2017-2021 THL A29 Limited, a Tencent company. All rights reserved.
 * Licensed under the MIT License (the "License"); you may not use this file except in compliance with the License.
 * You may obtain a copy of the License at http://opensource.org/licenses/MIT
 * Unless required by applicable law or agreed to in writing, software distributed under the License is distributed on
 * an "AS IS" BASIS, WITHOUT WARRANTIES OR CONDITIONS OF ANY KIND, either express or implied. See the License for the
 * specific language governing permissions and limitations under the License.
 */

package dao

import (
	"database/sql"
	"errors"
	"fmt"

	"iam/pkg/database"

	"github.com/jmoiron/sqlx"
)

//go:generate mockgen -source=$GOFILE -destination=./mock/$GOFILE -package=mock

// ModelChangeEvent 操作
type ModelChangeEvent struct {
	database.AllowBlankFields

	PK        int64  `db:"pk"` // 自增列
	Type      string `db:"type"`
	Status    string `db:"status"`
	SystemID  string `db:"system_id"`
	ModelType string `db:"model_type"`
	ModelID   string `db:"model_id"`
	ModelPK   int64  `db:"model_pk"`
}

// ModelChangeEventManager define the event crud for model change
type ModelChangeEventManager interface {
	GetByTypeModel(eventType, status, modelType string, modelPK int64) (ModelChangeEvent, error)
	ListByStatus(status string, limit int64) ([]ModelChangeEvent, error)
	UpdateStatusByPK(pk int64, status string) error
	BulkCreate(modelChangeEvents []ModelChangeEvent) error
	UpdateStatusByModel(eventType, modelType string, modelPK int64, status string) error
	DeleteByStatusWithTx(tx *sqlx.Tx, status string, beforeUpdatedAt, limit int64) (int64, error)
}

type modelChangeEventManager struct {
	DB *sqlx.DB
}

// NewModelChangeEventManager create a ModelChangeEventManager
func NewModelChangeEventManager() ModelChangeEventManager {
	return &modelChangeEventManager{
		DB: database.GetDefaultDBClient().DB,
	}
}

// GetByTypeModel ...
<<<<<<< HEAD
func (m *modelChangeEventManager) GetByTypeModel(eventType, status, modelType string,
=======
func (m *modelChangeEventManager) GetByTypeModel(
	eventType, status, modelType string,
>>>>>>> a72fbc52
	modelPK int64,
) (modelChangeEvent ModelChangeEvent, err error) {
	err = m.selectOne(&modelChangeEvent, eventType, status, modelType, modelPK)
	if errors.Is(err, sql.ErrNoRows) {
		return modelChangeEvent, nil
	}
	return
}

// ListByStatus ...
func (m *modelChangeEventManager) ListByStatus(
	status string, limit int64,
) (modelChangeEvents []ModelChangeEvent, err error) {
	err = m.selectByStatus(&modelChangeEvents, status, limit)
	if errors.Is(err, sql.ErrNoRows) {
		return modelChangeEvents, nil
	}
	return
}

// UpdateStatusByPK ...
func (m *modelChangeEventManager) UpdateStatusByPK(pk int64, status string) error {
	modelChangeEvent := ModelChangeEvent{PK: pk, Status: status}
	// 1. parse the set sql string and update data
	expr, data, err := database.ParseUpdateStruct(modelChangeEvent, modelChangeEvent.AllowBlankFields)
	if err != nil {
		return fmt.Errorf("parse update struct fail. %w", err)
	}
	// if all fields are blank, the parsed expr will be empty string, return, otherwise will SQL syntax error
	if expr == "" {
		return nil
	}

	// 2. build sql
	updatedSQL := "UPDATE model_change_event SET " + expr + " WHERE pk=:pk"

	return m.update(updatedSQL, data)
}

// BulkCreate ...
func (m *modelChangeEventManager) BulkCreate(modelChangeEvents []ModelChangeEvent) error {
	return m.insert(modelChangeEvents)
}

// UpdateStatusByModel ...
func (m *modelChangeEventManager) UpdateStatusByModel(eventType, modelType string, modelPK int64, status string) error {
	modelChangeEvent := ModelChangeEvent{Status: status}
	// 1. parse the set sql string and update data
	expr, data, err := database.ParseUpdateStruct(modelChangeEvent, modelChangeEvent.AllowBlankFields)
	if err != nil {
		return fmt.Errorf("parse update struct fail. %w", err)
	}
	// if all fields are blank, the parsed expr will be empty string, return, otherwise will SQL syntax error
	if expr == "" {
		return nil
	}

	// Where Content
	data["type"] = eventType
	data["model_type"] = modelType
	data["model_pk"] = modelPK

	// 2. build sql
	updatedSQL := "UPDATE model_change_event SET " + expr +
		" WHERE type=:type AND model_type=:model_type AND model_pk=:model_pk"

	return m.update(updatedSQL, data)
}

func (m *modelChangeEventManager) DeleteByStatusWithTx(
	tx *sqlx.Tx,
	status string,
	beforeUpdatedAt, limit int64,
) (int64, error) {
	return m.delete(tx, status, beforeUpdatedAt, limit)
}

func (m *modelChangeEventManager) delete(tx *sqlx.Tx, status string, beforeUpdatedAt, limit int64) (int64, error) {
	query := `DELETE FROM model_change_event WHERE status = ? AND updated_at <= FROM_UNIXTIME(?) LIMIT ?`
	return database.SqlxDeleteReturnRowsWithTx(tx, query, status, beforeUpdatedAt, limit)
}

func (m *modelChangeEventManager) selectOne(
	modelChangeEvent *ModelChangeEvent,
	eventType,
	status, modelType string,
	modelPK int64,
) error {
	query := `SELECT
		pk,
		type,
		status,
		system_id,
		model_type,
		model_id,
		model_pk
		FROM model_change_event
		WHERE type = ?
		AND status = ?
		AND model_type = ?
		AND model_pk = ?
		LIMIT 1`
	return database.SqlxGet(m.DB, modelChangeEvent, query, eventType, status, modelType, modelPK)
}

func (m *modelChangeEventManager) selectByStatus(
	modelChangeEvents *[]ModelChangeEvent, status string, limit int64,
) error {
	query := `SELECT
		pk,
		type,
		status,
		system_id,
		model_type,
		model_id,
		model_pk
		FROM model_change_event
		WHERE status=?
		LIMIT ?`
	return database.SqlxSelect(m.DB, modelChangeEvents, query, status, limit)
}

func (m *modelChangeEventManager) update(updatedSQL string, data map[string]interface{}) error {
	_, err := database.SqlxUpdate(m.DB, updatedSQL, data)
	if err != nil {
		return err
	}
	return nil
}

func (m *modelChangeEventManager) insert(modelChangeEvents []ModelChangeEvent) error {
	query := `INSERT INTO model_change_event (
		type,
		status,
		system_id,
		model_type,
		model_id,
		model_pk
	) VALUES (:type, :status, :system_id, :model_type, :model_id, :model_pk)`
	return database.SqlxBulkInsert(m.DB, query, modelChangeEvents)
}<|MERGE_RESOLUTION|>--- conflicted
+++ resolved
@@ -57,12 +57,8 @@
 }
 
 // GetByTypeModel ...
-<<<<<<< HEAD
-func (m *modelChangeEventManager) GetByTypeModel(eventType, status, modelType string,
-=======
 func (m *modelChangeEventManager) GetByTypeModel(
 	eventType, status, modelType string,
->>>>>>> a72fbc52
 	modelPK int64,
 ) (modelChangeEvent ModelChangeEvent, err error) {
 	err = m.selectOne(&modelChangeEvent, eventType, status, modelType, modelPK)
