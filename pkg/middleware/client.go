--- conflicted
+++ resolved
@@ -122,11 +122,7 @@
 		log.Debug("Middleware: ShareClientMiddleware")
 
 		appCode := util.GetClientID(c)
-<<<<<<< HEAD
-		if !config.ShareAppCodeSet.Has(appCode) {
-=======
 		if !config.SecurityAuditAppCode.Has(appCode) {
->>>>>>> a72fbc52
 			util.UnauthorizedJSONResponse(
 				c,
 				"share client app code wrong, app_code is not in the share client whitelist",
