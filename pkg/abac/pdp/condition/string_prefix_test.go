/*
 * TencentBlueKing is pleased to support the open source community by making 蓝鲸智云-权限中心(BlueKing-IAM) available.
 * Copyright (C) 2017-2021 THL A29 Limited, a Tencent company. All rights reserved.
 * Licensed under the MIT License (the "License"); you may not use this file except in compliance with the License.
 * You may obtain a copy of the License at http://opensource.org/licenses/MIT
 * Unless required by applicable law or agreed to in writing, software distributed under the License is distributed on
 * an "AS IS" BASIS, WITHOUT WARRANTIES OR CONDITIONS OF ANY KIND, either express or implied. See the License for the
 * specific language governing permissions and limitations under the License.
 */

package condition

import (
	abacTypes "iam/pkg/abac/types"

	. "github.com/onsi/ginkgo"
	"github.com/stretchr/testify/assert"
)

var _ = Describe("StringPrefix", func() {
	var c *StringPrefixCondition
	BeforeEach(func() {
		c = &StringPrefixCondition{
			baseCondition{
				Key:   "ok",
				Value: []interface{}{"/biz,1/", "/biz,2/", "hello"},
			},
		}
	})

	It("new", func() {
		condition, err := newStringPrefixCondition("ok", []interface{}{"a", "b"})
		assert.NoError(GinkgoT(), err)
		assert.NotNil(GinkgoT(), condition)
	})

	It("GetName", func() {
		assert.Equal(GinkgoT(), "StringPrefix", c.GetName())
	})

	Context("Eval", func() {
		It("true", func() {
			assert.True(GinkgoT(), c.Eval(strCtx("/biz,1/set,2/")))
			assert.True(GinkgoT(), c.Eval(strCtx("/biz,2/set,3/")))

			assert.True(GinkgoT(), c.Eval(strCtx("hello")))
			assert.True(GinkgoT(), c.Eval(strCtx("helloworld")))
		})

		It("false", func() {
			assert.False(GinkgoT(), c.Eval(strCtx("c")))
			assert.False(GinkgoT(), c.Eval(strCtx("hell")))
		})

		It("attr list", func() {
			assert.True(GinkgoT(), c.Eval(listCtx{"/biz,1/set,2/", "d"}))
			assert.True(GinkgoT(), c.Eval(listCtx{"hello"}))

			assert.False(GinkgoT(), c.Eval(listCtx{"e", "f"}))
		})

		It("false, attr value not string", func() {
			assert.False(GinkgoT(), c.Eval(intCtx(1)))
		})

		It("false, expr value not string", func() {
			c = &StringPrefixCondition{
				baseCondition{
					Key:   "ok",
					Value: []interface{}{1},
				},
			}
			assert.False(GinkgoT(), c.Eval(strCtx("/biz,1/set,2/")))
		})

		It("_bk_iam_path_", func() {
			c = &StringPrefixCondition{
				baseCondition{
<<<<<<< HEAD
					Key:   abacTypes.IamPath,
=======
					Key:   "bk_test" + iamPathSuffix,
>>>>>>> 829a07e0
					Value: []interface{}{"/biz,1/set,*/"},
				},
			}
			assert.True(GinkgoT(), c.Eval(strCtx("/biz,1/set,2/")))
			assert.False(GinkgoT(), c.Eval(strCtx("/biz,1/module,2/")))
		})
	})

	Describe("Translate", func() {
		It("fail, empty value", func() {
			c, err := newStringPrefixCondition("key", []interface{}{})
			assert.NoError(GinkgoT(), err)
			_, err = c.Translate(true)
			assert.Error(GinkgoT(), err)
			assert.Equal(GinkgoT(), errMustNotEmpty, err)
		})

		It("ok, single", func() {
			expected := map[string]interface{}{
				"op":    "starts_with",
				"field": "key",
				"value": "/biz,1/set,1/",
			}
			c, err := newStringPrefixCondition("key", []interface{}{"/biz,1/set,1/"})
			assert.NoError(GinkgoT(), err)
			ec, err := c.Translate(true)
			assert.NoError(GinkgoT(), err)
			assert.Equal(GinkgoT(), expected, ec)
		})

		It("ok, multiple or", func() {
			expected := map[string]interface{}{
				"op": "OR",
				"content": []map[string]interface{}{
					{
						"op":    "starts_with",
						"field": "bk_cmdb.host.path",
						"value": "/biz,1/set,1/",
					},
					{
						"op":    "starts_with",
						"field": "bk_cmdb.host.path",
						"value": "/biz,2/set,2/",
					},
				},
			}

			c, err := newStringPrefixCondition("bk_cmdb.host.path", []interface{}{"/biz,1/set,1/", "/biz,2/set,2/"})
			assert.NoError(GinkgoT(), err)
			ec, err := c.Translate(true)
			assert.NoError(GinkgoT(), err)
			assert.Equal(GinkgoT(), expected, ec)
		})

		It("ok, multiple or, withSystem=False", func() {
			expected := map[string]interface{}{
				"op": "OR",
				"content": []map[string]interface{}{
					{
						"op":    "starts_with",
						"field": "host.path",
						"value": "/biz,1/set,1/",
					},
					{
						"op":    "starts_with",
						"field": "host.path",
						"value": "/biz,2/set,2/",
					},
				},
			}

			c, err := newStringPrefixCondition("bk_cmdb.host.path", []interface{}{"/biz,1/set,1/", "/biz,2/set,2/"})
			assert.NoError(GinkgoT(), err)
			ec, err := c.Translate(false)
			assert.NoError(GinkgoT(), err)
			assert.Equal(GinkgoT(), expected, ec)
		})
	})

})<|MERGE_RESOLUTION|>--- conflicted
+++ resolved
@@ -76,11 +76,7 @@
 		It("_bk_iam_path_", func() {
 			c = &StringPrefixCondition{
 				baseCondition{
-<<<<<<< HEAD
-					Key:   abacTypes.IamPath,
-=======
-					Key:   "bk_test" + iamPathSuffix,
->>>>>>> 829a07e0
+					Key:   "bk_test" + abacTypes.IamPathSuffix,
 					Value: []interface{}{"/biz,1/set,*/"},
 				},
 			}
