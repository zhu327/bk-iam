/*
 * TencentBlueKing is pleased to support the open source community by making 蓝鲸智云-权限中心(BlueKing-IAM) available.
 * Copyright (C) 2017-2021 THL A29 Limited, a Tencent company. All rights reserved.
 * Licensed under the MIT License (the "License"); you may not use this file except in compliance with the License.
 * You may obtain a copy of the License at http://opensource.org/licenses/MIT
 * Unless required by applicable law or agreed to in writing, software distributed under the License is distributed on
 * an "AS IS" BASIS, WITHOUT WARRANTIES OR CONDITIONS OF ANY KIND, either express or implied. See the License for the
 * specific language governing permissions and limitations under the License.
 */

package pap

import (
	"errors"

<<<<<<< HEAD
	eventmock "iam/pkg/abac/pap/event/mock"
	"iam/pkg/abac/prp"
=======
>>>>>>> 1f6054c7
	"iam/pkg/abac/prp/policy"
	"iam/pkg/abac/prp/temporary"
	"iam/pkg/abac/types"
	"iam/pkg/service/mock"
	svctypes "iam/pkg/service/types"

	"github.com/agiledragon/gomonkey/v2"
	"github.com/golang/mock/gomock"
	. "github.com/onsi/ginkgo/v2"
	"github.com/stretchr/testify/assert"
)

var _ = Describe("PolicyCurd", func() {
	Describe("DeleteByIDs", func() {
		var ctl *gomock.Controller
		var patches *gomonkey.Patches
		BeforeEach(func() {
			ctl = gomock.NewController(GinkgoT())
		})
		AfterEach(func() {
			ctl.Finish()
			if patches != nil {
				patches.Reset()
			}
		})

		It("subjectService.GetPK fail", func() {
			mockSubjectService := mock.NewMockSubjectService(ctl)
			mockSubjectService.EXPECT().GetPK("user", "test").Return(
				int64(0), errors.New("get pk fail"),
			).AnyTimes()

			policyCtl := &policyController{
				subjectService: mockSubjectService,
			}

			err := policyCtl.DeleteByIDs("test", "user", "test", []int64{1, 2})
			assert.Error(GinkgoT(), err)
			assert.Contains(GinkgoT(), err.Error(), "subjectService.GetPK")
		})

		It("policyService.DeleteByPKs fail", func() {
			mockSubjectService := mock.NewMockSubjectService(ctl)
			mockSubjectService.EXPECT().GetPK("user", "test").Return(
				int64(1), nil,
			).AnyTimes()
			mockPolicyService := mock.NewMockPolicyService(ctl)
			mockPolicyService.EXPECT().DeleteByPKs(
				int64(1), []int64{1, 2},
			).Return(
				errors.New("delete fail"),
			).AnyTimes()

			patches = gomonkey.ApplyFunc(policy.DeleteSystemSubjectPKsFromCache,
				func(systemID string, pks []int64) error {
					return nil
				})

			policyCtl := &policyController{
				subjectService: mockSubjectService,
				policyService:  mockPolicyService,
			}

			err := policyCtl.DeleteByIDs("test", "user", "test", []int64{1, 2})
			assert.Error(GinkgoT(), err)
			assert.Contains(GinkgoT(), err.Error(), "policyService.DeleteByPKs")
		})

		It("success", func() {
			mockSubjectService := mock.NewMockSubjectService(ctl)
			mockSubjectService.EXPECT().GetPK("user", "test").Return(
				int64(1), nil,
			).AnyTimes()
			mockPolicyService := mock.NewMockPolicyService(ctl)
			mockPolicyService.EXPECT().DeleteByPKs(
				int64(1), []int64{1, 2},
			).Return(
				nil,
			).AnyTimes()

			mockPolicyEventProducer := eventmock.NewMockPolicyEventProducer(ctl)
			mockPolicyEventProducer.EXPECT().PublishABACDeletePolicyEvent(gomock.Any()).AnyTimes()

			patches = gomonkey.ApplyFunc(policy.DeleteSystemSubjectPKsFromCache,
				func(systemID string, pks []int64) error {
					return nil
				})

			policyCtl := &policyController{
				subjectService: mockSubjectService,
				policyService:  mockPolicyService,

				eventProducer: mockPolicyEventProducer,
			}

			err := policyCtl.DeleteByIDs("test", "user", "test", []int64{1, 2})
			assert.NoError(GinkgoT(), err)
		})
	})

	Describe("AlterCustomPolicies", func() {
		var ctl *gomock.Controller
		var patches *gomonkey.Patches
		BeforeEach(func() {
			ctl = gomock.NewController(GinkgoT())
		})
		AfterEach(func() {
			ctl.Finish()
			if patches != nil {
				patches.Reset()
			}
		})

		It("subjectService.GetPK fail", func() {
			mockSubjectService := mock.NewMockSubjectService(ctl)
			mockSubjectService.EXPECT().GetPK("user", "test").Return(
				int64(0), errors.New("get pk fail"),
			).AnyTimes()

			policyCtl := &policyController{
				subjectService: mockSubjectService,
			}

			err := policyCtl.AlterCustomPolicies("test", "user", "test", []types.Policy{}, []types.Policy{}, []int64{1})
			assert.Error(GinkgoT(), err)
			assert.Contains(GinkgoT(), err.Error(), "subjectService.GetPK")
		})

		It("actionService.ListThinActionBySystem fail", func() {
			mockSubjectService := mock.NewMockSubjectService(ctl)
			mockSubjectService.EXPECT().GetPK("user", "test").Return(
				int64(1), nil,
			).AnyTimes()

			mockActionService := mock.NewMockActionService(ctl)
			mockActionService.EXPECT().ListThinActionBySystem("test").Return(
				[]svctypes.ThinAction{}, errors.New("list action fail"),
			).AnyTimes()

			policyCtl := &policyController{
				subjectService: mockSubjectService,
				actionService:  mockActionService,
			}

			err := policyCtl.AlterCustomPolicies("test", "user", "test", []types.Policy{}, []types.Policy{}, []int64{1})
			assert.Error(GinkgoT(), err)
			assert.Contains(GinkgoT(), err.Error(), "actionService.ListThinActionBySystem")
		})

		It("actionService.ListActionResourceTypeIDByActionSystem fail", func() {
			mockSubjectService := mock.NewMockSubjectService(ctl)
			mockSubjectService.EXPECT().GetPK("user", "test").Return(
				int64(1), nil,
			).AnyTimes()

			mockActionService := mock.NewMockActionService(ctl)
			mockActionService.EXPECT().ListThinActionBySystem("test").Return(
				[]svctypes.ThinAction{}, nil,
			).AnyTimes()
			mockActionService.EXPECT().ListActionResourceTypeIDByActionSystem("test").Return(
				[]svctypes.ActionResourceTypeID{}, errors.New("list action fail"),
			).AnyTimes()

			policyCtl := &policyController{
				subjectService: mockSubjectService,
				actionService:  mockActionService,
			}

			err := policyCtl.AlterCustomPolicies("test", "user", "test", []types.Policy{}, []types.Policy{}, []int64{1})
			assert.Error(GinkgoT(), err)
			assert.Contains(GinkgoT(), err.Error(), "actionService.ListActionResourceTypeIDByActionSystem")
		})

		It("ErrCreateActionNotExists fail", func() {
			mockSubjectService := mock.NewMockSubjectService(ctl)
			mockSubjectService.EXPECT().GetPK("user", "test").Return(
				int64(1), nil,
			).AnyTimes()

			mockActionService := mock.NewMockActionService(ctl)
			mockActionService.EXPECT().ListThinActionBySystem("test").Return(
				[]svctypes.ThinAction{}, nil,
			).AnyTimes()
			mockActionService.EXPECT().ListActionResourceTypeIDByActionSystem("test").Return(
				[]svctypes.ActionResourceTypeID{}, nil,
			).AnyTimes()

			policyCtl := &policyController{
				subjectService: mockSubjectService,
				actionService:  mockActionService,
			}

			err := policyCtl.AlterCustomPolicies("test", "user", "test", []types.Policy{{
				Action: types.Action{
					ID: "test",
				},
			}}, []types.Policy{}, []int64{1})
			assert.Error(GinkgoT(), err)
			assert.Contains(GinkgoT(), err.Error(), "action not exists")
		})

		It("ErrUpdateActionNotExists fail", func() {
			mockSubjectService := mock.NewMockSubjectService(ctl)
			mockSubjectService.EXPECT().GetPK("user", "test").Return(
				int64(1), nil,
			).AnyTimes()

			mockActionService := mock.NewMockActionService(ctl)
			mockActionService.EXPECT().ListThinActionBySystem("test").Return(
				[]svctypes.ThinAction{}, nil,
			).AnyTimes()
			mockActionService.EXPECT().ListActionResourceTypeIDByActionSystem("test").Return(
				[]svctypes.ActionResourceTypeID{}, nil,
			).AnyTimes()

			policyCtl := &policyController{
				subjectService: mockSubjectService,
				actionService:  mockActionService,
			}

			err := policyCtl.AlterCustomPolicies("test", "user", "test", []types.Policy{}, []types.Policy{{
				Action: types.Action{
					ID: "test",
				},
			}}, []int64{1})
			assert.Error(GinkgoT(), err)
			assert.Contains(GinkgoT(), err.Error(), "action not exists")
		})

		It("policyService.AlterCustomPolicies fail", func() {
			mockSubjectService := mock.NewMockSubjectService(ctl)
			mockSubjectService.EXPECT().GetPK("user", "test").Return(
				int64(1), nil,
			).AnyTimes()

			mockActionService := mock.NewMockActionService(ctl)
			mockActionService.EXPECT().ListThinActionBySystem("test").Return(
				[]svctypes.ThinAction{}, nil,
			).AnyTimes()
			mockActionService.EXPECT().ListActionResourceTypeIDByActionSystem("test").Return(
				[]svctypes.ActionResourceTypeID{}, nil,
			).AnyTimes()
			mockPolicyService := mock.NewMockPolicyService(ctl)
			mockPolicyService.EXPECT().AlterCustomPolicies(
				gomock.Any(), gomock.Any(), gomock.Any(), gomock.Any(), gomock.Any(),
			).Return(
				map[int64][]int64{}, errors.New("alter policies fail"),
			).AnyTimes()

			patches = gomonkey.ApplyFunc(policy.DeleteSystemSubjectPKsFromCache,
				func(systemID string, pks []int64) error {
					return nil
				})

			policyCtl := &policyController{
				subjectService: mockSubjectService,
				actionService:  mockActionService,
				policyService:  mockPolicyService,
			}

			err := policyCtl.AlterCustomPolicies("test", "user", "test", []types.Policy{}, []types.Policy{}, []int64{1})
			assert.Error(GinkgoT(), err)
			assert.Contains(GinkgoT(), err.Error(), "policyService.AlterPolicies")
		})

		It("AlterCustomPolicies success", func() {
			mockSubjectService := mock.NewMockSubjectService(ctl)
			mockSubjectService.EXPECT().GetPK("user", "test").Return(
				int64(1), nil,
			).AnyTimes()

			mockActionService := mock.NewMockActionService(ctl)
			mockActionService.EXPECT().ListThinActionBySystem("test").Return(
				[]svctypes.ThinAction{}, nil,
			).AnyTimes()
			mockActionService.EXPECT().ListActionResourceTypeIDByActionSystem("test").Return(
				[]svctypes.ActionResourceTypeID{}, nil,
			).AnyTimes()
			mockPolicyService := mock.NewMockPolicyService(ctl)
			mockPolicyService.EXPECT().AlterCustomPolicies(
				gomock.Any(), gomock.Any(), gomock.Any(), gomock.Any(), gomock.Any(),
			).Return(
				map[int64][]int64{}, nil,
			).AnyTimes()

			mockPolicyEventProducer := eventmock.NewMockPolicyEventProducer(ctl)
			mockPolicyEventProducer.EXPECT().PublishABACDeletePolicyEvent(gomock.Any()).AnyTimes()

			patches = gomonkey.ApplyFunc(policy.DeleteSystemSubjectPKsFromCache,
				func(systemID string, pks []int64) error {
					return nil
				})

			policyCtl := &policyController{
				subjectService: mockSubjectService,
				actionService:  mockActionService,
				policyService:  mockPolicyService,

				eventProducer: mockPolicyEventProducer,
			}

			err := policyCtl.AlterCustomPolicies("test", "user", "test", []types.Policy{}, []types.Policy{}, []int64{1})
			assert.NoError(GinkgoT(), err)
		})
	})

	Describe("DeleteTemporaryByIDs", func() {
		var ctl *gomock.Controller
		var patches *gomonkey.Patches
		BeforeEach(func() {
			ctl = gomock.NewController(GinkgoT())
		})
		AfterEach(func() {
			ctl.Finish()
			if patches != nil {
				patches.Reset()
			}
		})

		It("subjectService.GetPK fail", func() {
			mockSubjectService := mock.NewMockSubjectService(ctl)
			mockSubjectService.EXPECT().GetPK("user", "test").Return(
				int64(0), errors.New("get pk fail"),
			).AnyTimes()

			policyCtl := &policyController{
				subjectService: mockSubjectService,
			}

			err := policyCtl.DeleteTemporaryByIDs("test", "user", "test", []int64{1, 2})
			assert.Error(GinkgoT(), err)
			assert.Contains(GinkgoT(), err.Error(), "subjectService.GetPK")
		})

		It("temporaryPolicyService.DeleteByPKs fail", func() {
			mockSubjectService := mock.NewMockSubjectService(ctl)
			mockSubjectService.EXPECT().GetPK("user", "test").Return(
				int64(1), nil,
			).AnyTimes()
			mockTemporaryPolicyService := mock.NewMockTemporaryPolicyService(ctl)
			mockTemporaryPolicyService.EXPECT().DeleteByPKs(
				int64(1), []int64{1, 2},
			).Return(
				errors.New("delete fail"),
			).AnyTimes()

			patches = gomonkey.ApplyFunc(temporary.DeletePolicyBySystemSubjectFromCache,
				func(systemID string, subjectPK int64) error {
					return nil
				})

			policyCtl := &policyController{
				subjectService:         mockSubjectService,
				temporaryPolicyService: mockTemporaryPolicyService,
			}

			err := policyCtl.DeleteTemporaryByIDs("test", "user", "test", []int64{1, 2})
			assert.Error(GinkgoT(), err)
			assert.Contains(GinkgoT(), err.Error(), "temporaryPolicyService.DeleteByPKs")
		})

		It("success", func() {
			mockSubjectService := mock.NewMockSubjectService(ctl)
			mockSubjectService.EXPECT().GetPK("user", "test").Return(
				int64(1), nil,
			).AnyTimes()
			mockTemporaryPolicyService := mock.NewMockTemporaryPolicyService(ctl)
			mockTemporaryPolicyService.EXPECT().DeleteByPKs(
				int64(1), []int64{1, 2},
			).Return(
				nil,
			).AnyTimes()

			patches = gomonkey.ApplyFunc(temporary.DeletePolicyBySystemSubjectFromCache,
				func(systemID string, subjectPK int64) error {
					return nil
				})

			policyCtl := &policyController{
				subjectService:         mockSubjectService,
				temporaryPolicyService: mockTemporaryPolicyService,
			}

			err := policyCtl.DeleteTemporaryByIDs("test", "user", "test", []int64{1, 2})
			assert.NoError(GinkgoT(), err)
		})
	})

	Describe("CreateTemporaryPolicies", func() {
		var ctl *gomock.Controller
		var patches *gomonkey.Patches
		BeforeEach(func() {
			ctl = gomock.NewController(GinkgoT())
		})
		AfterEach(func() {
			ctl.Finish()
			if patches != nil {
				patches.Reset()
			}
		})

		It("subjectService.GetPK fail", func() {
			mockSubjectService := mock.NewMockSubjectService(ctl)
			mockSubjectService.EXPECT().GetPK("user", "test").Return(
				int64(0), errors.New("get pk fail"),
			).AnyTimes()

			policyCtl := &policyController{
				subjectService: mockSubjectService,
			}

			_, err := policyCtl.CreateTemporaryPolicies("test", "user", "test", []types.Policy{})
			assert.Error(GinkgoT(), err)
			assert.Contains(GinkgoT(), err.Error(), "subjectService.GetPK")
		})

		It("actionService.ListThinActionBySystem fail", func() {
			mockSubjectService := mock.NewMockSubjectService(ctl)
			mockSubjectService.EXPECT().GetPK("user", "test").Return(
				int64(1), nil,
			).AnyTimes()

			mockActionService := mock.NewMockActionService(ctl)
			mockActionService.EXPECT().ListThinActionBySystem("test").Return(
				[]svctypes.ThinAction{}, errors.New("list action fail"),
			).AnyTimes()

			policyCtl := &policyController{
				subjectService: mockSubjectService,
				actionService:  mockActionService,
			}

			_, err := policyCtl.CreateTemporaryPolicies("test", "user", "test", []types.Policy{})
			assert.Error(GinkgoT(), err)
			assert.Contains(GinkgoT(), err.Error(), "actionService.ListThinActionBySystem")
		})

		It("actionService.ListActionResourceTypeIDByActionSystem fail", func() {
			mockSubjectService := mock.NewMockSubjectService(ctl)
			mockSubjectService.EXPECT().GetPK("user", "test").Return(
				int64(1), nil,
			).AnyTimes()

			mockActionService := mock.NewMockActionService(ctl)
			mockActionService.EXPECT().ListThinActionBySystem("test").Return(
				[]svctypes.ThinAction{}, nil,
			).AnyTimes()
			mockActionService.EXPECT().ListActionResourceTypeIDByActionSystem("test").Return(
				[]svctypes.ActionResourceTypeID{}, errors.New("list action fail"),
			).AnyTimes()

			policyCtl := &policyController{
				subjectService: mockSubjectService,
				actionService:  mockActionService,
			}

			_, err := policyCtl.CreateTemporaryPolicies("test", "user", "test", []types.Policy{})
			assert.Error(GinkgoT(), err)
			assert.Contains(GinkgoT(), err.Error(), "actionService.ListActionResourceTypeIDByActionSystem")
		})

		It("ErrActionNotExists fail", func() {
			mockSubjectService := mock.NewMockSubjectService(ctl)
			mockSubjectService.EXPECT().GetPK("user", "test").Return(
				int64(1), nil,
			).AnyTimes()

			mockActionService := mock.NewMockActionService(ctl)
			mockActionService.EXPECT().ListThinActionBySystem("test").Return(
				[]svctypes.ThinAction{}, nil,
			).AnyTimes()
			mockActionService.EXPECT().ListActionResourceTypeIDByActionSystem("test").Return(
				[]svctypes.ActionResourceTypeID{}, nil,
			).AnyTimes()

			policyCtl := &policyController{
				subjectService: mockSubjectService,
				actionService:  mockActionService,
			}

			_, err := policyCtl.CreateTemporaryPolicies("test", "user", "test", []types.Policy{{
				Action: types.Action{
					ID: "test",
				},
			}})
			assert.Error(GinkgoT(), err)
			assert.Contains(GinkgoT(), err.Error(), "action not exists")
		})

		It("temporaryPolicyService.Create fail", func() {
			mockSubjectService := mock.NewMockSubjectService(ctl)
			mockSubjectService.EXPECT().GetPK("user", "test").Return(
				int64(1), nil,
			).AnyTimes()

			mockActionService := mock.NewMockActionService(ctl)
			mockActionService.EXPECT().ListThinActionBySystem("test").Return(
				[]svctypes.ThinAction{}, nil,
			).AnyTimes()
			mockActionService.EXPECT().ListActionResourceTypeIDByActionSystem("test").Return(
				[]svctypes.ActionResourceTypeID{}, nil,
			).AnyTimes()
			mockTemporaryPolicyService := mock.NewMockTemporaryPolicyService(ctl)
			mockTemporaryPolicyService.EXPECT().Create(
				gomock.Any(),
			).Return(
				[]int64{}, errors.New("create fail"),
			).AnyTimes()

			patches = gomonkey.ApplyFunc(temporary.DeletePolicyBySystemSubjectFromCache,
				func(systemID string, subjectPK int64) error {
					return nil
				})

			policyCtl := &policyController{
				subjectService:         mockSubjectService,
				actionService:          mockActionService,
				temporaryPolicyService: mockTemporaryPolicyService,
			}

			_, err := policyCtl.CreateTemporaryPolicies("test", "user", "test", []types.Policy{})
			assert.Error(GinkgoT(), err)
			assert.Contains(GinkgoT(), err.Error(), "temporaryPolicyService.Create")
		})

		It("CreateTemporaryPolicies success", func() {
			mockSubjectService := mock.NewMockSubjectService(ctl)
			mockSubjectService.EXPECT().GetPK("user", "test").Return(
				int64(1), nil,
			).AnyTimes()

			mockActionService := mock.NewMockActionService(ctl)
			mockActionService.EXPECT().ListThinActionBySystem("test").Return(
				[]svctypes.ThinAction{}, nil,
			).AnyTimes()
			mockActionService.EXPECT().ListActionResourceTypeIDByActionSystem("test").Return(
				[]svctypes.ActionResourceTypeID{}, nil,
			).AnyTimes()
			mockTemporaryPolicyService := mock.NewMockTemporaryPolicyService(ctl)
			mockTemporaryPolicyService.EXPECT().Create(
				gomock.Any(),
			).Return(
				[]int64{1}, nil,
			).AnyTimes()

			patches = gomonkey.ApplyFunc(temporary.DeletePolicyBySystemSubjectFromCache,
				func(systemID string, subjectPK int64) error {
					return nil
				})

			policyCtl := &policyController{
				subjectService:         mockSubjectService,
				actionService:          mockActionService,
				temporaryPolicyService: mockTemporaryPolicyService,
			}

			pks, err := policyCtl.CreateTemporaryPolicies("test", "user", "test", []types.Policy{})
			assert.NoError(GinkgoT(), err)
			assert.Equal(GinkgoT(), []int64{1}, pks)
		})
	})

	Describe("DeleteTemporaryBeforeExpiredAt", func() {
		var ctl *gomock.Controller
		var patches *gomonkey.Patches
		BeforeEach(func() {
			ctl = gomock.NewController(GinkgoT())
		})
		AfterEach(func() {
			ctl.Finish()
			if patches != nil {
				patches.Reset()
			}
		})

		It("temporaryPolicyService.DeleteBeforeExpiredAt fail", func() {
			mockTemporaryPolicyService := mock.NewMockTemporaryPolicyService(ctl)
			mockTemporaryPolicyService.EXPECT().DeleteBeforeExpiredAt(
				int64(1),
			).Return(
				errors.New("delete fail"),
			).AnyTimes()

			policyCtl := &policyController{
				temporaryPolicyService: mockTemporaryPolicyService,
			}

			err := policyCtl.DeleteTemporaryBeforeExpiredAt(int64(1))
			assert.Error(GinkgoT(), err)
			assert.Contains(GinkgoT(), err.Error(), "temporaryPolicyService.DeleteBeforeExpiredAt")
		})

		It("success", func() {
			mockTemporaryPolicyService := mock.NewMockTemporaryPolicyService(ctl)
			mockTemporaryPolicyService.EXPECT().DeleteBeforeExpiredAt(
				int64(1),
			).Return(
				nil,
			).AnyTimes()

			policyCtl := &policyController{
				temporaryPolicyService: mockTemporaryPolicyService,
			}

			err := policyCtl.DeleteTemporaryBeforeExpiredAt(int64(1))
			assert.NoError(GinkgoT(), err)
		})
	})
})<|MERGE_RESOLUTION|>--- conflicted
+++ resolved
@@ -13,11 +13,7 @@
 import (
 	"errors"
 
-<<<<<<< HEAD
 	eventmock "iam/pkg/abac/pap/event/mock"
-	"iam/pkg/abac/prp"
-=======
->>>>>>> 1f6054c7
 	"iam/pkg/abac/prp/policy"
 	"iam/pkg/abac/prp/temporary"
 	"iam/pkg/abac/types"
