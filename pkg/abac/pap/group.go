--- conflicted
+++ resolved
@@ -354,19 +354,11 @@
 		return nil, errorWrapf(err, "cacheimpls.GetSubjectPK _type=`%s`, id=`%s` fail", _type, id)
 	}
 
-<<<<<<< HEAD
-	typeCount, err = c.service.BulkDeleteSubjectMembers(parentPK, userPKs, departmentPKs)
-	if err != nil {
-		return nil, errorWrapf(
-			err, "service.BulkDeleteSubjectMembers parenPK=`%s`, userPKs=`%+v`, departmentPKs=`%+v` failed",
-			parentPK, userPKs, departmentPKs,
-=======
-	typeCount, err = c.service.BulkDeleteGroupMembers(parenPK, userPKs, departmentPKs)
+	typeCount, err = c.service.BulkDeleteGroupMembers(parentPK, userPKs, departmentPKs)
 	if err != nil {
 		return nil, errorWrapf(
 			err, "service.BulkDeleteGroupMembers parenPK=`%s`, userPKs=`%+v`, departmentPKs=`%+v` failed",
-			parenPK, userPKs, departmentPKs,
->>>>>>> aa07d9ab
+			parentPK, userPKs, departmentPKs,
 		)
 	}
 
