/*
 * TencentBlueKing is pleased to support the open source community by making 蓝鲸智云-权限中心(BlueKing-IAM) available.
 * Copyright (C) 2017-2021 THL A29 Limited, a Tencent company. All rights reserved.
 * Licensed under the MIT License (the "License"); you may not use this file except in compliance with the License.
 * You may obtain a copy of the License at http://opensource.org/licenses/MIT
 * Unless required by applicable law or agreed to in writing, software distributed under the License is distributed on
 * an "AS IS" BASIS, WITHOUT WARRANTIES OR CONDITIONS OF ANY KIND, either express or implied. See the License for the
 * specific language governing permissions and limitations under the License.
 */

package types_test

import (
	"iam/pkg/abac/types"

	. "github.com/onsi/ginkgo/v2"
	"github.com/stretchr/testify/assert"
)

var _ = Describe("attribute", func() {
	Describe("Raw Attribute", func() {
		var a types.Attribute
		BeforeEach(func() {
			a = types.Attribute{
				"a":           1,
				"b":           "two",
				"int64":       int64(64),
				"string":      "string",
				"int64_slice": []int64{1, 2, 3},
			}
		})

		It("Has", func() {
			assert.True(GinkgoT(), a.Has("a"))
			assert.False(GinkgoT(), a.Has("c"))
		})

		It("Delete", func() {
			a.Delete("a")
			a.Delete("c")
		})

		It("Keys", func() {
			s := a.Keys()
			assert.Contains(GinkgoT(), s, "a")
			assert.Contains(GinkgoT(), s, "b")

			a = types.Attribute{}
			s = a.Keys()
			assert.Empty(GinkgoT(), s)
		})

		It("Get", func() {
			v, ok := a.Get("a")
			assert.True(GinkgoT(), ok)
			assert.Equal(GinkgoT(), 1, v)

			_, ok = a.Get("c")
			assert.False(GinkgoT(), ok)
		})

		It("Set", func() {
			a.Set("c", 3)
			assert.True(GinkgoT(), a.Has("c"))
			v, ok := a.Get("c")
			assert.True(GinkgoT(), ok)
			assert.Equal(GinkgoT(), 3, v)
		})

		It("GetInt64", func() {
			_, err := a.GetInt64("not_exists")
			assert.Error(GinkgoT(), err)

			// wrong type
			_, err = a.GetInt64("string")
			assert.Error(GinkgoT(), err)

			// ok
			v, err := a.GetInt64("int64")
			assert.NoError(GinkgoT(), err)
			assert.Equal(GinkgoT(), int64(64), v)
		})

		It("GetString", func() {
			_, err := a.GetString("not_exists")
			assert.Error(GinkgoT(), err)

			// wrong type
			_, err = a.GetString("int64")
			assert.Error(GinkgoT(), err)

			// ok
			v, err := a.GetString("string")
			assert.NoError(GinkgoT(), err)
			assert.Equal(GinkgoT(), "string", v)
		})

		It("GetInt64Slice", func() {
			_, err := a.GetInt64Slice("not_exists")
			assert.Error(GinkgoT(), err)

			// wrong type
			_, err = a.GetInt64Slice("string")
			assert.Error(GinkgoT(), err)

			// ok
			v, err := a.GetInt64Slice("int64_slice")
			assert.NoError(GinkgoT(), err)
			assert.Equal(GinkgoT(), []int64{1, 2, 3}, v)
		})
	})

	Describe("ActionAttribute", func() {
		var a *types.ActionAttribute
		BeforeEach(func() {
			a = types.NewActionAttribute()
		})

		It("New", func() {
			assert.Empty(GinkgoT(), a.Attribute)
		})

		It("GetPK", func() {
			_, err := a.GetPK()
			assert.Error(GinkgoT(), err)

			a.Attribute[types.PKAttrName] = int64(1)
			pk, err := a.GetPK()
			assert.NoError(GinkgoT(), err)
			assert.Equal(GinkgoT(), int64(1), pk)
		})

		It("SetPK", func() {
			a.SetPK(1)
			assert.True(GinkgoT(), a.Has(types.PKAttrName))
			v, err := a.GetPK()
			assert.NoError(GinkgoT(), err)
			assert.Equal(GinkgoT(), int64(1), v)
		})

		It("GetResourceTypes", func() {
			_, err := a.GetResourceTypes()
			assert.Error(GinkgoT(), err)

			a.Attribute[types.ResourceTypeAttrName] = int64(1)
			_, err = a.GetResourceTypes()
			assert.Error(GinkgoT(), err)

			expectedRt := []types.ActionResourceType{
				{
					System: "bk_test",
					Type:   "job",
				},
			}

			a.Attribute[types.ResourceTypeAttrName] = expectedRt
			rt, err := a.GetResourceTypes()
			assert.NoError(GinkgoT(), err)
			assert.Equal(GinkgoT(), expectedRt, rt)
		})

		It("SetResourceTypes", func() {
			expectedRt := []types.ActionResourceType{
				{
					System: "bk_test",
					Type:   "job",
				},
			}
			a.SetResourceTypes(expectedRt)
			assert.True(GinkgoT(), a.Has(types.ResourceTypeAttrName))

			v, err := a.GetResourceTypes()
			assert.NoError(GinkgoT(), err)
			assert.Equal(GinkgoT(), expectedRt, v)
		})
	})

	Describe("SubjectAttribute", func() {
		var a *types.SubjectAttribute
		BeforeEach(func() {
			a = types.NewSubjectAttribute()
		})

		It("New", func() {
			assert.Empty(GinkgoT(), a.Attribute)
		})

		It("GetPK", func() {
			_, err := a.GetPK()
			assert.Error(GinkgoT(), err)

			a.Attribute[types.PKAttrName] = int64(1)
			pk, err := a.GetPK()
			assert.NoError(GinkgoT(), err)
			assert.Equal(GinkgoT(), int64(1), pk)
		})

		It("SetPK", func() {
			a.SetPK(1)
			assert.True(GinkgoT(), a.Has(types.PKAttrName))
			v, err := a.GetPK()
			assert.NoError(GinkgoT(), err)
			assert.Equal(GinkgoT(), int64(1), v)
		})

		It("GetDepartments", func() {
			_, err := a.GetDepartments()
			assert.Error(GinkgoT(), err)

			// invalid
			a.Attribute[types.DeptAttrName] = int64(1)
			_, err = a.GetDepartments()
			assert.Error(GinkgoT(), err)

			// valid
			a.Attribute[types.DeptAttrName] = []int64{1, 2, 3}
			v, err := a.GetDepartments()
			assert.NoError(GinkgoT(), err)
			assert.Equal(GinkgoT(), []int64{1, 2, 3}, v)
		})

		It("SetDepartments", func() {
			expectedDepts := []int64{1, 2, 3}
			a.SetDepartments(expectedDepts)

			assert.True(GinkgoT(), a.Has(types.DeptAttrName))
			v, err := a.GetDepartments()
			assert.NoError(GinkgoT(), err)
			assert.Equal(GinkgoT(), []int64{1, 2, 3}, v)
		})

<<<<<<< HEAD
=======
		It("GetGroups", func() {
			_, err := a.GetGroups()
			assert.Error(GinkgoT(), err)

			// invalid
			a.Attribute[types.GroupAttrName] = int64(1)
			_, err = a.GetGroups()
			assert.Error(GinkgoT(), err)

			// valid
			expectedSr := []types.SubjectGroup{}
			a.Attribute[types.GroupAttrName] = expectedSr
			v, err := a.GetGroups()
			assert.NoError(GinkgoT(), err)
			assert.Equal(GinkgoT(), expectedSr, v)
		})

		It("SetGroups", func() {
			expectedSr := []types.SubjectGroup{}
			a.SetGroups(expectedSr)

			assert.True(GinkgoT(), a.Has(types.GroupAttrName))
			v, err := a.GetGroups()
			assert.NoError(GinkgoT(), err)
			assert.Equal(GinkgoT(), expectedSr, v)
		})
>>>>>>> 62143925
	})
})<|MERGE_RESOLUTION|>--- conflicted
+++ resolved
@@ -228,35 +228,5 @@
 			assert.NoError(GinkgoT(), err)
 			assert.Equal(GinkgoT(), []int64{1, 2, 3}, v)
 		})
-
-<<<<<<< HEAD
-=======
-		It("GetGroups", func() {
-			_, err := a.GetGroups()
-			assert.Error(GinkgoT(), err)
-
-			// invalid
-			a.Attribute[types.GroupAttrName] = int64(1)
-			_, err = a.GetGroups()
-			assert.Error(GinkgoT(), err)
-
-			// valid
-			expectedSr := []types.SubjectGroup{}
-			a.Attribute[types.GroupAttrName] = expectedSr
-			v, err := a.GetGroups()
-			assert.NoError(GinkgoT(), err)
-			assert.Equal(GinkgoT(), expectedSr, v)
-		})
-
-		It("SetGroups", func() {
-			expectedSr := []types.SubjectGroup{}
-			a.SetGroups(expectedSr)
-
-			assert.True(GinkgoT(), a.Has(types.GroupAttrName))
-			v, err := a.GetGroups()
-			assert.NoError(GinkgoT(), err)
-			assert.Equal(GinkgoT(), expectedSr, v)
-		})
->>>>>>> 62143925
 	})
 })