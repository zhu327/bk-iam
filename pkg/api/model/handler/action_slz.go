--- conflicted
+++ resolved
@@ -153,15 +153,9 @@
 }
 
 func validateRelatedResourceTypes(data []relatedResourceType, actionID string) (bool, string) {
-<<<<<<< HEAD
-	resourceTypeID := util.NewStringSet()
-	for index, d := range data {
-		if err := binding.Validator.ValidateStruct(d); err != nil {
-=======
 	resourceTypeID := set.NewStringSet()
 	for index, data := range data {
 		if err := binding.Validator.ValidateStruct(data); err != nil {
->>>>>>> 7cc0e2b7
 			message := fmt.Sprintf("data of action_id=%s related_resource_types[%d], %s",
 				actionID, index, util.ValidationErrorMessage(err))
 			return false, message
