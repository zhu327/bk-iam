/*
 * TencentBlueKing is pleased to support the open source community by making 蓝鲸智云-权限中心(BlueKing-IAM) available.
 * Copyright (C) 2017-2021 THL A29 Limited, a Tencent company. All rights reserved.
 * Licensed under the MIT License (the "License"); you may not use this file except in compliance with the License.
 * You may obtain a copy of the License at http://opensource.org/licenses/MIT
 * Unless required by applicable law or agreed to in writing, software distributed under the License is distributed on
 * an "AS IS" BASIS, WITHOUT WARRANTIES OR CONDITIONS OF ANY KIND, either express or implied. See the License for the
 * specific language governing permissions and limitations under the License.
 */

package handler

import (
	"errors"
	"strings"

	"github.com/TencentBlueKing/gopkg/errorx"
	"github.com/gin-gonic/gin"
	"github.com/jinzhu/copier"

	"iam/pkg/abac/pap"
	"iam/pkg/api/common"
	"iam/pkg/service/types"
	"iam/pkg/util"
)

// ListGroupMember 查询用户组的成员列表
func ListGroupMember(c *gin.Context) {
	errorWrapf := errorx.NewLayerFunctionErrorWrapf("Handler", "ListGroupMember")

	var subject listGroupMemberSerializer
	if err := c.ShouldBindQuery(&subject); err != nil {
		util.BadRequestErrorJSONResponse(c, util.ValidationErrorMessage(err))
		return
	}

	subject.Default()

	ctl := pap.NewGroupController()
	count, err := ctl.GetGroupMemberCount(subject.Type, subject.ID)
	if err != nil {
		err = errorWrapf(err, "type=`%s`, id=`%s`", subject.Type, subject.ID)
		util.SystemErrorJSONResponse(c, err)
		return
	}

	relations, err := ctl.ListPagingGroupMember(subject.Type, subject.ID, subject.Limit, subject.Offset)
	if err != nil {
		err = errorWrapf(
			err, "ctl.ListPagingGroupMember type=`%s`, id=`%s`, limit=`%d`, offset=`%d`",
			subject.Type, subject.ID, subject.Limit, subject.Offset,
		)
		util.SystemErrorJSONResponse(c, err)
		return
	}

	util.SuccessJSONResponse(c, "ok", gin.H{
		"count":   count,
		"results": relations,
	})
}

// ListSubjectGroups 获取subject关联的用户组
func ListSubjectGroups(c *gin.Context) {
	errorWrapf := errorx.NewLayerFunctionErrorWrapf("Handler", "ListSubjectGroups")

	var query listSubjectGroupSerializer
	if err := c.ShouldBindQuery(&query); err != nil {
		util.BadRequestErrorJSONResponse(c, util.ValidationErrorMessage(err))
		return
	}

	query.Default()

	ctl := pap.NewGroupController()

	count, err := ctl.GetSubjectGroupCountBeforeExpiredAt(query.Type, query.ID, query.BeforeExpiredAt)
	if err != nil {
		err = errorWrapf(err, "type=`%s`, id=`%s`", query.Type, query.ID)
		util.SystemErrorJSONResponse(c, err)
		return
	}

	groups, err := ctl.ListPagingSubjectGroups(
		query.Type,
		query.ID,
		query.BeforeExpiredAt,
		query.Limit,
		query.Offset,
	)
	if err != nil {
		err = errorx.Wrapf(
			err,
			"Handler",
			"ctl.ListPagingSubjectGroups",
			"type=`%s`, id=`%s`, expiredAt=`%d`, limit=`%d`, offset=`%d`",
			query.Type,
			query.ID,
			query.BeforeExpiredAt,
			query.Limit,
			query.Offset,
		)
		util.SystemErrorJSONResponse(c, err)
		return
	}

	util.SuccessJSONResponse(c, "ok", gin.H{
		"count":   count,
		"results": groups,
	})
}

// CheckSubjectGroupsBelong ...
func CheckSubjectGroupsBelong(c *gin.Context) {
	var query checkSubjectGroupsBelongSerializer
	if err := c.ShouldBindQuery(&query); err != nil {
		util.BadRequestErrorJSONResponse(c, util.ValidationErrorMessage(err))
		return
	}
	// input: subject.type= & subject.id= & group_ids=1,2,3,4
	// output: 个人组 + 个人-部门-组 列表中, 是否包含了这批 group_ids
	// 条件: 有效的, 即未过期的
	groupIDs := strings.Split(query.GroupIDs, ",")
	if len(groupIDs) > 100 {
		util.BadRequestErrorJSONResponse(c, "group_ids should be less than 100")
		return
	}

	ctl := pap.NewGroupController()
	groupIDBelong, err := ctl.CheckSubjectEffectGroups(query.Type, query.ID, groupIDs)
	if err != nil {
		err = errorx.Wrapf(
			err,
			"Handler",
			"ctl.CheckSubjectEffectGroups type=`%s`, id=`%s` fail",
			query.Type,
			query.ID,
		)
		util.SystemErrorJSONResponse(c, err)
		return
	}

	util.SuccessJSONResponse(c, "ok", groupIDBelong)
}

// BatchUpdateGroupMembersExpiredAt subject关系续期
func BatchUpdateGroupMembersExpiredAt(c *gin.Context) {
	var body groupMemberExpiredAtSerializer
	if err := c.ShouldBindJSON(&body); err != nil {
		util.BadRequestErrorJSONResponse(c, util.ValidationErrorMessage(err))
		return
	}

	if ok, message := body.validate(); !ok {
		util.BadRequestErrorJSONResponse(c, message)
		return
	}

	errorWrapf := errorx.NewLayerFunctionErrorWrapf("Handler", "BatchUpdateGroupMembersExpiredAt")

	papSubjects := make([]pap.GroupMember, 0, len(body.Members))
	for _, m := range body.Members {
		papSubjects = append(papSubjects, pap.GroupMember{
			Type:      m.Type,
			ID:        m.ID,
			ExpiredAt: m.ExpiredAt,
		})
	}

	ctl := pap.NewGroupController()
	err := ctl.UpdateGroupMembersExpiredAt(body.Type, body.ID, papSubjects)
	if err != nil {
		err = errorWrapf(err, "ctl.UpdateGroupMembersExpiredAt",
			"type=`%s`, id=`%s`, subjects=`%+v`", body.Type, body.ID, papSubjects)
		util.SystemErrorJSONResponse(c, err)
		return
	}

	util.SuccessJSONResponse(c, "ok", gin.H{})
}

// BatchDeleteGroupMembers 批量删除subject成员
func BatchDeleteGroupMembers(c *gin.Context) {
	var body deleteGroupMemberSerializer
	if err := c.ShouldBindJSON(&body); err != nil {
		util.BadRequestErrorJSONResponse(c, util.ValidationErrorMessage(err))
		return
	}
	if valid, message := common.ValidateArray(body.Members); !valid {
		util.BadRequestErrorJSONResponse(c, message)
		return
	}

	papSubjects := make([]pap.Subject, 0, len(body.Members))
	copier.Copy(&papSubjects, &body.Members)

	ctl := pap.NewGroupController()
	typeCount, err := ctl.DeleteGroupMembers(body.Type, body.ID, papSubjects)
	if err != nil {
		err = errorx.Wrapf(err, "Handler", "ctl.DeleteGroupMembers",
			"type=`%s`, id=`%s`, subjects=`%+v`", body.Type, body.ID, papSubjects)
		util.SystemErrorJSONResponse(c, err)
		return
	}

	util.SuccessJSONResponse(c, "ok", typeCount)
}

// BatchAddGroupMembers 批量添加subject成员
func BatchAddGroupMembers(c *gin.Context) {
	errorWrapf := errorx.NewLayerFunctionErrorWrapf("Handler", "BatchAddGroupMembers")

	var body addGroupMembersSerializer
	if err := c.ShouldBindJSON(&body); err != nil {
		util.BadRequestErrorJSONResponse(c, util.ValidationErrorMessage(err))
		return
	}
	if ok, message := body.validate(); !ok {
		util.BadRequestErrorJSONResponse(c, message)
		return
	}

	papSubjects := make([]pap.GroupMember, 0, len(body.Members))
	for _, m := range body.Members {
		papSubjects = append(papSubjects, pap.GroupMember{
			Type:      m.Type,
			ID:        m.ID,
			ExpiredAt: body.ExpiredAt,
		})
	}

	// 检查subject group 数量是否超过限制
	err := checkSubjectGroupsQuota(body.Type, body.ID, papSubjects)
	if err != nil {
		if errors.Is(err, errQuota) {
			util.ConflictJSONResponse(c, err.Error())
			return
		}

		util.SystemErrorJSONResponse(c, err)
		return
	}

	ctl := pap.NewGroupController()
	typeCount, err := ctl.CreateOrUpdateGroupMembers(body.Type, body.ID, papSubjects)
	if err != nil {
		err = errorWrapf(
			err,
			"ctl.CreateOrUpdateGroupMembers",
			"type=`%s`, id=`%s`, subjects=`%+v`",
			body.Type,
			body.ID,
			papSubjects,
		)
		util.SystemErrorJSONResponse(c, err)
		return
	}

	util.SuccessJSONResponse(c, "ok", typeCount)
}

// ListGroupMemberBeforeExpiredAt 获取小于指定过期时间的成员列表
func ListGroupMemberBeforeExpiredAt(c *gin.Context) {
	errorWrapf := errorx.NewLayerFunctionErrorWrapf("Handler", "ListGroupMemberBeforeExpiredAt")

	var body listGroupMemberBeforeExpiredAtSerializer
	if err := c.ShouldBindQuery(&body); err != nil {
		util.BadRequestErrorJSONResponse(c, util.ValidationErrorMessage(err))
		return
	}

	body.Default()

	ctl := pap.NewGroupController()
	count, err := ctl.GetGroupMemberCountBeforeExpiredAt(body.Type, body.ID, body.BeforeExpiredAt)
	if err != nil {
		err = errorWrapf(
			err, "ctl.GetGroupMemberCountBeforeExpiredAt type=`%s`, id=`%s`, beforeExpiredAt=`%d`",
			body.Type, body.ID, body.BeforeExpiredAt,
		)
		util.SystemErrorJSONResponse(c, err)
		return
	}

	members, err := ctl.ListPagingGroupMemberBeforeExpiredAt(
		body.Type, body.ID, body.BeforeExpiredAt, body.Limit, body.Offset,
	)
	if err != nil {
		err = errorWrapf(
			err, "ctl.ListPagingGroupMemberBeforeExpiredAt type=`%s`, id=`%s`, beforeExpiredAt=`%d`",
			body.Type, body.ID, body.BeforeExpiredAt,
		)
		util.SystemErrorJSONResponse(c, err)
		return
	}

	util.SuccessJSONResponse(c, "ok", gin.H{
		"count":   count,
		"results": members,
	})
}

// ListExistGroupsHasMemberBeforeExpiredAt 筛选出有成员过期的用户组
func ListExistGroupsHasMemberBeforeExpiredAt(c *gin.Context) {
	errorWrapf := errorx.NewLayerFunctionErrorWrapf("Handler", "ListExistGroupsHasMemberBeforeExpiredAt")

	var body filterSubjectsBeforeExpiredAtSerializer
	if err := c.ShouldBindJSON(&body); err != nil {
		util.BadRequestErrorJSONResponse(c, util.ValidationErrorMessage(err))
		return
	}
	if ok, message := body.validate(); !ok {
		util.BadRequestErrorJSONResponse(c, message)
		return
	}

	papSubjects := make([]pap.Subject, 0, len(body.Subjects))
	copier.Copy(&papSubjects, &body.Subjects)

	ctl := pap.NewGroupController()
	existGroups, err := ctl.FilterGroupsHasMemberBeforeExpiredAt(papSubjects, body.BeforeExpiredAt)
	if err != nil {
		err = errorWrapf(
			err, "ctl.FilterGroupsHasMemberBeforeExpiredAt subjects=`%+v`, beforeExpiredAt=`%d`",
			papSubjects, body.BeforeExpiredAt,
		)
		util.SystemErrorJSONResponse(c, err)
		return
	}

	util.SuccessJSONResponse(c, "ok", existGroups)
}

// CheckSubjectGroupsQuota ...
func CheckSubjectGroupsQuota(c *gin.Context) {
	var query checkSubjectGroupsQuotaSerializer
	if err := c.ShouldBindQuery(&query); err != nil {
		util.BadRequestErrorJSONResponse(c, util.ValidationErrorMessage(err))
		return
	}
	// input: subject.type= & subject.id= & group_ids=1,2,3,4
	groupIDs := strings.Split(query.GroupIDs, ",")

	subjects := []pap.GroupMember{{Type: query.Type, ID: query.ID}}
	for _, groupID := range groupIDs {
		err := checkSubjectGroupsQuota(types.GroupType, groupID, subjects)
		if err != nil {
			if errors.Is(err, errQuota) {
				util.ConflictJSONResponse(c, err.Error())
				return
			}

			util.SystemErrorJSONResponse(c, err)
			return
		}
	}

	util.SuccessJSONResponse(c, "ok", nil)
}

// ListGroupSubjectBeforeExpiredAt 获取已过期的关系
func ListGroupSubjectBeforeExpiredAt(c *gin.Context) {
	errorWrapf := errorx.NewLayerFunctionErrorWrapf("Handler", "ListGroupSubjectBeforeExpiredAt")

	var query listGroupSubjectSerializer
	if err := c.ShouldBindQuery(&query); err != nil {
		util.BadRequestErrorJSONResponse(c, util.ValidationErrorMessage(err))
		return
	}

	query.Default()

	ctl := pap.NewGroupController()

	count, err := ctl.GetGroupSubjectCountBeforeExpiredAt(query.BeforeExpiredAt)
	if err != nil {
		err = errorWrapf(err, "expiredAt=`%d`", query.BeforeExpiredAt)
		util.SystemErrorJSONResponse(c, err)
		return
	}

	groupSubjects, err := ctl.ListPagingGroupSubjectBeforeExpiredAt(
		query.BeforeExpiredAt,
		query.Limit,
		query.Offset,
	)
	if err != nil {
		err = errorx.Wrapf(
			err,
			"Handler",
			"ctl.ListPagingGroupSubjectBeforeExpiredAt",
			"expiredAt=`%d`, limit=`%d`, offset=`%d`",
			query.BeforeExpiredAt,
			query.Limit,
			query.Offset,
		)
		util.SystemErrorJSONResponse(c, err)
		return
	}

	util.SuccessJSONResponse(c, "ok", gin.H{
		"count":   count,
		"results": groupSubjects,
	})
}

<<<<<<< HEAD
// QueryRbacGroupByResource 查询有资源实例权限的rbac用户组
func QueryRbacGroupByResource(c *gin.Context) {
	errorWrapf := errorx.NewLayerFunctionErrorWrapf("Handler", "QueryRbacGroupByResource")

	var body queryRbacGroupByResourceSerializer
	if err := c.ShouldBindJSON(&body); err != nil {
=======
// ListSystemSubjectGroups 获取subject关联有指定系统权限的用户组
func ListSystemSubjectGroups(c *gin.Context) {
	errorWrapf := errorx.NewLayerFunctionErrorWrapf("Handler", "ListSystemSubjectGroups")

	var query listSubjectGroupSerializer
	if err := c.ShouldBindQuery(&query); err != nil {
>>>>>>> 0aa284a6
		util.BadRequestErrorJSONResponse(c, util.ValidationErrorMessage(err))
		return
	}

<<<<<<< HEAD
=======
	query.Default()

>>>>>>> 0aa284a6
	systemID := c.Param("system_id")

	ctl := pap.NewGroupController()

<<<<<<< HEAD
	groups, err := ctl.ListRbacGroupByResource(systemID, body.ActionID, pap.Resource{
		System: body.Resource.SystemID,
		Type:   body.Resource.Type,
		ID:     body.Resource.ID,
	})
	if err != nil {
		err = errorWrapf(
			err, "ctl.ListRbacGroupByResource systemID=`%s`, actionID=`%s`, resource=`%+v`",
			systemID, body.ActionID, body.Resource,
=======
	count, err := ctl.GetSubjectSystemGroupCountBeforeExpiredAt(query.Type, query.ID, systemID, query.BeforeExpiredAt)
	if err != nil {
		err = errorWrapf(err, "type=`%s`, id=`%s`", query.Type, query.ID)
		util.SystemErrorJSONResponse(c, err)
		return
	}

	groups, err := ctl.ListPagingSubjectSystemGroups(
		query.Type,
		query.ID,
		systemID,
		query.BeforeExpiredAt,
		query.Limit,
		query.Offset,
	)
	if err != nil {
		err = errorx.Wrapf(
			err,
			"Handler",
			"ctl.ListPagingSubjectGroups",
			"type=`%s`, id=`%s`, systemID=`%s`, expiredAt=`%d`, limit=`%d`, offset=`%d`",
			query.Type,
			query.ID,
			systemID,
			query.BeforeExpiredAt,
			query.Limit,
			query.Offset,
>>>>>>> 0aa284a6
		)
		util.SystemErrorJSONResponse(c, err)
		return
	}

<<<<<<< HEAD
	util.SuccessJSONResponse(c, "ok", groups)
=======
	util.SuccessJSONResponse(c, "ok", gin.H{
		"count":   count,
		"results": groups,
	})
>>>>>>> 0aa284a6
}<|MERGE_RESOLUTION|>--- conflicted
+++ resolved
@@ -404,45 +404,22 @@
 	})
 }
 
-<<<<<<< HEAD
-// QueryRbacGroupByResource 查询有资源实例权限的rbac用户组
-func QueryRbacGroupByResource(c *gin.Context) {
-	errorWrapf := errorx.NewLayerFunctionErrorWrapf("Handler", "QueryRbacGroupByResource")
-
-	var body queryRbacGroupByResourceSerializer
-	if err := c.ShouldBindJSON(&body); err != nil {
-=======
 // ListSystemSubjectGroups 获取subject关联有指定系统权限的用户组
 func ListSystemSubjectGroups(c *gin.Context) {
 	errorWrapf := errorx.NewLayerFunctionErrorWrapf("Handler", "ListSystemSubjectGroups")
 
 	var query listSubjectGroupSerializer
 	if err := c.ShouldBindQuery(&query); err != nil {
->>>>>>> 0aa284a6
-		util.BadRequestErrorJSONResponse(c, util.ValidationErrorMessage(err))
-		return
-	}
-
-<<<<<<< HEAD
-=======
+		util.BadRequestErrorJSONResponse(c, util.ValidationErrorMessage(err))
+		return
+	}
+
 	query.Default()
 
->>>>>>> 0aa284a6
 	systemID := c.Param("system_id")
 
 	ctl := pap.NewGroupController()
 
-<<<<<<< HEAD
-	groups, err := ctl.ListRbacGroupByResource(systemID, body.ActionID, pap.Resource{
-		System: body.Resource.SystemID,
-		Type:   body.Resource.Type,
-		ID:     body.Resource.ID,
-	})
-	if err != nil {
-		err = errorWrapf(
-			err, "ctl.ListRbacGroupByResource systemID=`%s`, actionID=`%s`, resource=`%+v`",
-			systemID, body.ActionID, body.Resource,
-=======
 	count, err := ctl.GetSubjectSystemGroupCountBeforeExpiredAt(query.Type, query.ID, systemID, query.BeforeExpiredAt)
 	if err != nil {
 		err = errorWrapf(err, "type=`%s`, id=`%s`", query.Type, query.ID)
@@ -470,18 +447,44 @@
 			query.BeforeExpiredAt,
 			query.Limit,
 			query.Offset,
->>>>>>> 0aa284a6
-		)
-		util.SystemErrorJSONResponse(c, err)
-		return
-	}
-
-<<<<<<< HEAD
-	util.SuccessJSONResponse(c, "ok", groups)
-=======
+		)
+		util.SystemErrorJSONResponse(c, err)
+		return
+	}
+
 	util.SuccessJSONResponse(c, "ok", gin.H{
 		"count":   count,
 		"results": groups,
 	})
->>>>>>> 0aa284a6
+}
+
+// QueryRbacGroupByResource 查询有资源实例权限的rbac用户组
+func QueryRbacGroupByResource(c *gin.Context) {
+	errorWrapf := errorx.NewLayerFunctionErrorWrapf("Handler", "QueryRbacGroupByResource")
+
+	var body queryRbacGroupByResourceSerializer
+	if err := c.ShouldBindJSON(&body); err != nil {
+		util.BadRequestErrorJSONResponse(c, util.ValidationErrorMessage(err))
+		return
+	}
+
+	systemID := c.Param("system_id")
+
+	ctl := pap.NewGroupController()
+
+	groups, err := ctl.ListRbacGroupByResource(systemID, body.ActionID, pap.Resource{
+		System: body.Resource.SystemID,
+		Type:   body.Resource.Type,
+		ID:     body.Resource.ID,
+	})
+	if err != nil {
+		err = errorWrapf(
+			err, "ctl.ListRbacGroupByResource systemID=`%s`, actionID=`%s`, resource=`%+v`",
+			systemID, body.ActionID, body.Resource,
+		)
+		util.SystemErrorJSONResponse(c, err)
+		return
+	}
+
+	util.SuccessJSONResponse(c, "ok", groups)
 }