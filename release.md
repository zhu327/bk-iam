<<<<<<< HEAD
# 1.10.0

- upgrade: permission model supports environment attributes
=======
# 1.9.4

- add: bkauth support

# 1.9.3

- update: replace some lib with https://github.com/TencentBlueKing/gopkg
- move: API /api/v1/systems/ to /api/v1/open/systems/
- add: API /api/v1/open/users/:user_id/groups
>>>>>>> 2b02b546

# 1.9.2

- hotfix: condition StringPrefix eval wrong when key is _bk_iam_path_
- bugfix: remove redundant policy index

# 1.9.1

- bugfix: partialEval out of index while the any condition key is empty

# 1.9.0

- refactor: pdp 模块重构, 完备的表达式, 支持两阶段计算
- add: 支持新老版本表达式unmarshal
- add: 支持gt/gte/lt/lte操作符

# 1.8.11

- upgrade: metrics name add prefix bkiam


# 1.8.10

- upgrade: config template update cmdb resource limit

# 1.8.9

- bugfix: AlterCustomPolicies create batch policies with action without resource return 500

# 1.8.8

- upgrade: change local subject pk get from redis first, instead of db first
- bugfix: modify sqlxBulkInsertReturnIDWithTx return id in batches

# 1.8.7

- bugfix: role group member renew cache clean issue
- bugfix: model api asynchronous delete action empty issue

# 1.8.6

- add: local cache expire with a random duration

# 1.8.5

- upgrade: update the expression table structure, delete useless columns

# 1.8.4

- bugfix: ratelimit middleware use wrong first param Limit, should be float number, not 1 every second

# 1.8.3

- add: zap buffered logger
- add: rate limit for api

# 1.8.2

- bugfix: wrong config reference by web logger

# 1.8.1

- bugfix: policy cache database make slice with wrong cap size

# 1.8.0

- refactor: policy and expression cache layer, refactor to local cache with redis change list; data flow `database->redis->local cache`
- refactor: SubjectDetail use custom msgpack marshal/unmarshal
- refactor: rename subjectRelation to subjectGroup, use `[]ThinSubjectGroup`
- refactor: use zap in api/web logger, for better performance
- add: extra random expired seconds for policy/expression redis cache
- add: unmarshaled expression local cache
- remove: `environment` unused field from all expression struct
- remove: department pks from effective subject pks
- remove: action scope `scope_expression` from all struct
- fix: typo from polices to policies
- bugfix: delete subject cache if update the expiredAt
- add: /version api include the `ts`/`date`
- upgrade: go.mod, the moduel to the newest

# 1.7.7

- add: support asynchronous delete action model and delete action policies

# 1.7.6

- add: policy query auth add expression debug info
- bugfix: engine api sql timestamp between

# 1.7.5

- add: web list instance selections api
- update: engine credentials verify api

# 1.7.4

- add: add api for iam engine

# 1.7.3

- bugfix: s2 compress in go-redis/cache, Fix memcopy writing out-of-bounds.(https://github.com/klauspost/compress/pull/315/commits/587204ab8e90e07ecb90864460f2ecacf5424de2)

# 1.7.2

- bugfix: reset the req.resources in auth_by_resources

# 1.7.1

- update: to go 1.16 and upgrade some dependency


# 1.7.0

- refactor: redis cache, move validClients/subjectRoles/subjectPK from redis cache to local cache
- refactor: policy cache/expression cache
- bugfix: subject groups got expired relations
- bugfix: the permission of deleted group still exists in redis cache

# 1.6.1

- bugfix: msgpack Marshal/Unmarshal error after upgrade go-redis/cache
- add: report system error to sentry

# 1.6.0

- bugfix: component request timeout
- add: get system clients api
- update: go-redis version v8

# 1.5.11

- bugfix: modify action without resource types

# 1.5.10

- add: filter group with expired member api
- add: delete expired expression api
- add: query group expired member api
- update: internal to abac
- add: web handler unittest

# 1.5.9

- bugfix: update judge super system permission

# 1.5.8

- bugfix: judge super system permission not raise error when subject not exists

# 1.5.7

- add: group expired member list api

# 1.5.6

- add: renewal function

# 1.5.5

- add: feature shield rule config
- update: action type support 'use'

# 1.5.4

- add: batch auth api
- update: optimize subject action cache

# 1.5.3

- update: optimize role verification logic

# 1.5.2

- add: default superuser configuration

# 1.5.1

- bugfix: pdp condition get type attribute 
- bugfix: healthz api redis check without pool

# 1.5.0

- add: dynamic selection
- add: grading manager

# 1.4.8

- update: support-files/templates redis config support for render redis mode when deploy 
- add: sentinel redis support multiple sentinel

# 1.4.7

- bugfix: cache for empty subject-groups
- add: debug for /api/policy/query_by_actions

# 1.4.6

- update: query subject groups support return created_at fields

# 1.4.5

- add: /version to get identify info
- add: switch support in config

# 1.4.3

- add: protect action from delete or update related_resource_types if the action has related-policies
- add: unittest via ginkgo
- update: component log support latency and response body if error
- update: remove sensitive in error message of iam/pkg/component remoet_resource
- update: merge OR conditions of the same filed with op=eq/in
- change: mysql expression.expression to type MEDIUMTEXT
- change: truncate the sql log if the args too long
- bugfix: healthz error log when mysql ConnMaxLifetimeSecond=60s

# 1.4.2

- add: list remote resource support local cache for 30 seconds

# 1.4.1

- add: quota for system action/resourceType/instanceSelection
- update: remove sensitive info from component log

# 1.4.0

- add: resource creator action support

# 1.3.9

- update: policy api return clear error message when vaild error

# 1.3.8

- add: action_groups web api

# 1.3.7

- update: query_by_ext_resource ext resources can be empty

# 1.3.6

- add: saas_system_configs support
- add: action_groups support
- add: sentinel password for redis

# 1.3.5

- update: resources in policy query request to omitempty

# 1.3.4

- bugfix: web list policy api filter system

# 1.3.3

- update: change filterFields from struts.Map to json.Marshal
- bugfix: delete expression cache fail keys=`[]`

# 1.3.2

- breaking change: /api/v1/policy/query_by_actions response change from action_id to action.id
- add open api: polic get/list/subjects
- bugfix: errors.Is not working

# 1.3.1

- breaking change: `path` to `_iam_path_` for policy
- add: query policy via ext-resources api
- add: api/model action register support `ignore_iam_path` in instance_selection view

# 1.3.0

- bugfix: set wrong expression pk when alter policies

# 1.2.9

- add: policy/query_by_actions support admin any

# 1.2.8

- bugfix: admin any expression wrong

# 1.2.7

- add: admin got all permissions
- add: uinttest for internal
- add: action type support debug/manage/execute

# 1.2.6

- bugfix: unmarshal fail when expression is empty string

# 1.2.5

- bugfix: return instance_selections missing in saas api

# 1.2.4

- add: instance_selection
- modify: action add/update about resource types with related instance_selections
- remove: environment from expression
- change: action without resource types will not save and query expression

# 1.2.3

- bugfix: policy api invalid resource type 500

# 1.2.2

- remove codes of scope
- fix bugs(component init/prometheus metrics)
- refactor pdp
- disable redis cache guard

# 1.2.1

- add: policy cache support `?debug`
- add: error wrap for policy translate
- update: go-mysql-driver interpolateparams to true
- bugfix: action related resource scope={} should not update into database
- bugfix: cache missing with guard can't be clean

# 1.2.0

- break change: change to expression+policy

# 1.1.9

- bugfix: instance_selection to instance_selections

# 1.1.8

- add: support policy cache

# 1.1.7

- update: delte policy api

# 1.1.6

- bugfix: id length validate
- add: action_resource_type add selection_mode
- add: support batch insert
- refactor: cache module
- add: support subject missing no error


# 1.1.5

- bugfix: subject departments empty query id fail

# 1.1.4

- bugfix: build template iam port

# 1.1.3

- add: api/policy/subjects
- refactor: internal + dao + service
- add: api/model/system support provider_config.healthz
- upgrade: go to 1.14.2
- support: batch delete redis cache

# 1.1.2

- update: all mod to newest

# 1.1.1
- refactor: pkg/internal

# 1.1.0

- add: cache support singleflight
- add: api/model support check valid id
- add: api/web del member return count

# 1.0.9

- bugfix: fix healthz db connection leak

# 1.0.8

- ready to release

# 1.0.0

- first version<|MERGE_RESOLUTION|>--- conflicted
+++ resolved
@@ -1,8 +1,7 @@
-<<<<<<< HEAD
 # 1.10.0
 
 - upgrade: permission model supports environment attributes
-=======
+
 # 1.9.4
 
 - add: bkauth support
@@ -12,7 +11,6 @@
 - update: replace some lib with https://github.com/TencentBlueKing/gopkg
 - move: API /api/v1/systems/ to /api/v1/open/systems/
 - add: API /api/v1/open/users/:user_id/groups
->>>>>>> 2b02b546
 
 # 1.9.2
 
