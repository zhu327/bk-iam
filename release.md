<<<<<<< HEAD
# 1.11.0

- add: temporary policy
=======
# 1.10.4

- bugfix: /api/v1/web/unreferenced-expressions timeout
- upgrade: component log request if latency is greater than 200ms
>>>>>>> cf7aa912

# 1.10.3

- upgrade: release environment attributes

# 1.10.2

- bugfix: API /api/v1/engine/credentials/verify use auth

# 1.10.1

- add: API /api/v1/web//unreferenced-expressions
- upgrade: go version 1.17

# 1.10.0

- upgrade: permission model supports environment attributes

# 1.9.5

- bugfix: healthz check fail if enable bkauth
- bugfix: ModelChangeEvent when action(no policy related) be deleted


# 1.9.4

- add: bkauth support

# 1.9.3

- update: replace some lib with https://github.com/TencentBlueKing/gopkg
- move: API /api/v1/systems/ to /api/v1/open/systems/
- add: API /api/v1/open/users/:user_id/groups

# 1.9.2

- hotfix: condition StringPrefix eval wrong when key is _bk_iam_path_
- bugfix: remove redundant policy index

# 1.9.1

- bugfix: partialEval out of index while the any condition key is empty

# 1.9.0

- refactor: pdp 模块重构, 完备的表达式, 支持两阶段计算
- add: 支持新老版本表达式unmarshal
- add: 支持gt/gte/lt/lte操作符

# 1.8.11

- upgrade: metrics name add prefix bkiam


# 1.8.10

- upgrade: config template update cmdb resource limit

# 1.8.9

- bugfix: AlterCustomPolicies create batch policies with action without resource return 500

# 1.8.8

- upgrade: change local subject pk get from redis first, instead of db first
- bugfix: modify sqlxBulkInsertReturnIDWithTx return id in batches

# 1.8.7

- bugfix: role group member renew cache clean issue
- bugfix: model api asynchronous delete action empty issue

# 1.8.6

- add: local cache expire with a random duration

# 1.8.5

- upgrade: update the expression table structure, delete useless columns

# 1.8.4

- bugfix: ratelimit middleware use wrong first param Limit, should be float number, not 1 every second

# 1.8.3

- add: zap buffered logger
- add: rate limit for api

# 1.8.2

- bugfix: wrong config reference by web logger

# 1.8.1

- bugfix: policy cache database make slice with wrong cap size

# 1.8.0

- refactor: policy and expression cache layer, refactor to local cache with redis change list; data flow `database->redis->local cache`
- refactor: SubjectDetail use custom msgpack marshal/unmarshal
- refactor: rename subjectRelation to subjectGroup, use `[]ThinSubjectGroup`
- refactor: use zap in api/web logger, for better performance
- add: extra random expired seconds for policy/expression redis cache
- add: unmarshaled expression local cache
- remove: `environment` unused field from all expression struct
- remove: department pks from effective subject pks
- remove: action scope `scope_expression` from all struct
- fix: typo from polices to policies
- bugfix: delete subject cache if update the expiredAt
- add: /version api include the `ts`/`date`
- upgrade: go.mod, the moduel to the newest

# 1.7.7

- add: support asynchronous delete action model and delete action policies

# 1.7.6

- add: policy query auth add expression debug info
- bugfix: engine api sql timestamp between

# 1.7.5

- add: web list instance selections api
- update: engine credentials verify api

# 1.7.4

- add: add api for iam engine

# 1.7.3

- bugfix: s2 compress in go-redis/cache, Fix memcopy writing out-of-bounds.(https://github.com/klauspost/compress/pull/315/commits/587204ab8e90e07ecb90864460f2ecacf5424de2)

# 1.7.2

- bugfix: reset the req.resources in auth_by_resources

# 1.7.1

- update: to go 1.16 and upgrade some dependency


# 1.7.0

- refactor: redis cache, move validClients/subjectRoles/subjectPK from redis cache to local cache
- refactor: policy cache/expression cache
- bugfix: subject groups got expired relations
- bugfix: the permission of deleted group still exists in redis cache

# 1.6.1

- bugfix: msgpack Marshal/Unmarshal error after upgrade go-redis/cache
- add: report system error to sentry

# 1.6.0

- bugfix: component request timeout
- add: get system clients api
- update: go-redis version v8

# 1.5.11

- bugfix: modify action without resource types

# 1.5.10

- add: filter group with expired member api
- add: delete expired expression api
- add: query group expired member api
- update: internal to abac
- add: web handler unittest

# 1.5.9

- bugfix: update judge super system permission

# 1.5.8

- bugfix: judge super system permission not raise error when subject not exists

# 1.5.7

- add: group expired member list api

# 1.5.6

- add: renewal function

# 1.5.5

- add: feature shield rule config
- update: action type support 'use'

# 1.5.4

- add: batch auth api
- update: optimize subject action cache

# 1.5.3

- update: optimize role verification logic

# 1.5.2

- add: default superuser configuration

# 1.5.1

- bugfix: pdp condition get type attribute 
- bugfix: healthz api redis check without pool

# 1.5.0

- add: dynamic selection
- add: grading manager

# 1.4.8

- update: support-files/templates redis config support for render redis mode when deploy 
- add: sentinel redis support multiple sentinel

# 1.4.7

- bugfix: cache for empty subject-groups
- add: debug for /api/policy/query_by_actions

# 1.4.6

- update: query subject groups support return created_at fields

# 1.4.5

- add: /version to get identify info
- add: switch support in config

# 1.4.3

- add: protect action from delete or update related_resource_types if the action has related-policies
- add: unittest via ginkgo
- update: component log support latency and response body if error
- update: remove sensitive in error message of iam/pkg/component remoet_resource
- update: merge OR conditions of the same filed with op=eq/in
- change: mysql expression.expression to type MEDIUMTEXT
- change: truncate the sql log if the args too long
- bugfix: healthz error log when mysql ConnMaxLifetimeSecond=60s

# 1.4.2

- add: list remote resource support local cache for 30 seconds

# 1.4.1

- add: quota for system action/resourceType/instanceSelection
- update: remove sensitive info from component log

# 1.4.0

- add: resource creator action support

# 1.3.9

- update: policy api return clear error message when vaild error

# 1.3.8

- add: action_groups web api

# 1.3.7

- update: query_by_ext_resource ext resources can be empty

# 1.3.6

- add: saas_system_configs support
- add: action_groups support
- add: sentinel password for redis

# 1.3.5

- update: resources in policy query request to omitempty

# 1.3.4

- bugfix: web list policy api filter system

# 1.3.3

- update: change filterFields from struts.Map to json.Marshal
- bugfix: delete expression cache fail keys=`[]`

# 1.3.2

- breaking change: /api/v1/policy/query_by_actions response change from action_id to action.id
- add open api: polic get/list/subjects
- bugfix: errors.Is not working

# 1.3.1

- breaking change: `path` to `_iam_path_` for policy
- add: query policy via ext-resources api
- add: api/model action register support `ignore_iam_path` in instance_selection view

# 1.3.0

- bugfix: set wrong expression pk when alter policies

# 1.2.9

- add: policy/query_by_actions support admin any

# 1.2.8

- bugfix: admin any expression wrong

# 1.2.7

- add: admin got all permissions
- add: uinttest for internal
- add: action type support debug/manage/execute

# 1.2.6

- bugfix: unmarshal fail when expression is empty string

# 1.2.5

- bugfix: return instance_selections missing in saas api

# 1.2.4

- add: instance_selection
- modify: action add/update about resource types with related instance_selections
- remove: environment from expression
- change: action without resource types will not save and query expression

# 1.2.3

- bugfix: policy api invalid resource type 500

# 1.2.2

- remove codes of scope
- fix bugs(component init/prometheus metrics)
- refactor pdp
- disable redis cache guard

# 1.2.1

- add: policy cache support `?debug`
- add: error wrap for policy translate
- update: go-mysql-driver interpolateparams to true
- bugfix: action related resource scope={} should not update into database
- bugfix: cache missing with guard can't be clean

# 1.2.0

- break change: change to expression+policy

# 1.1.9

- bugfix: instance_selection to instance_selections

# 1.1.8

- add: support policy cache

# 1.1.7

- update: delte policy api

# 1.1.6

- bugfix: id length validate
- add: action_resource_type add selection_mode
- add: support batch insert
- refactor: cache module
- add: support subject missing no error


# 1.1.5

- bugfix: subject departments empty query id fail

# 1.1.4

- bugfix: build template iam port

# 1.1.3

- add: api/policy/subjects
- refactor: internal + dao + service
- add: api/model/system support provider_config.healthz
- upgrade: go to 1.14.2
- support: batch delete redis cache

# 1.1.2

- update: all mod to newest

# 1.1.1
- refactor: pkg/internal

# 1.1.0

- add: cache support singleflight
- add: api/model support check valid id
- add: api/web del member return count

# 1.0.9

- bugfix: fix healthz db connection leak

# 1.0.8

- ready to release

# 1.0.0

- first version<|MERGE_RESOLUTION|>--- conflicted
+++ resolved
@@ -1,13 +1,11 @@
-<<<<<<< HEAD
 # 1.11.0
 
 - add: temporary policy
-=======
+
 # 1.10.4
 
 - bugfix: /api/v1/web/unreferenced-expressions timeout
 - upgrade: component log request if latency is greater than 200ms
->>>>>>> cf7aa912
 
 # 1.10.3
 
