<<<<<<< HEAD
# 1.12.3

- merge develop 1.11.9

# 1.12.2

- add: subject group quota check api
- add: task stats metrics

# 1.12.1

- add: transfer worker checker rbac command

# 1.12.0

- add: rbac action support
=======
# 1.11.10

- bugfix: fix mysql session time zone
- bugfix: fix system_managers system config api
>>>>>>> dd72d165

# 1.11.9

- add: system manager config api

# 1.11.8

- bugfix: common actions length gte 1

# 1.11.7

- add api for subject freeze/unfreeze

# 1.11.6

- action model change check use []ActionBaseInfo

# 1.11.5

- pref: action_service ListBySystem use cache to do check

# 1.11.4

- bugfix: temporary policy fill expression signature

# 1.11.3

- add: model change event delete api

# 1.11.2

- add: model share api support

# 1.11.1

- add: temporary policy
- upgrade: go 1.18

# 1.10.4

- bugfix: /api/v1/web/unreferenced-expressions timeout
- upgrade: component log request if latency is greater than 200ms

# 1.10.3

- upgrade: release environment attributes

# 1.10.2

- bugfix: API /api/v1/engine/credentials/verify use auth

# 1.10.1

- add: API /api/v1/web//unreferenced-expressions
- upgrade: go version 1.17

# 1.10.0

- upgrade: permission model supports environment attributes

# 1.9.5

- bugfix: healthz check fail if enable bkauth
- bugfix: ModelChangeEvent when action(no policy related) be deleted


# 1.9.4

- add: bkauth support

# 1.9.3

- update: replace some lib with https://github.com/TencentBlueKing/gopkg
- move: API /api/v1/systems/ to /api/v1/open/systems/
- add: API /api/v1/open/users/:user_id/groups

# 1.9.2

- hotfix: condition StringPrefix eval wrong when key is _bk_iam_path_
- bugfix: remove redundant policy index

# 1.9.1

- bugfix: partialEval out of index while the any condition key is empty

# 1.9.0

- refactor: pdp 模块重构, 完备的表达式, 支持两阶段计算
- add: 支持新老版本表达式unmarshal
- add: 支持gt/gte/lt/lte操作符

# 1.8.11

- upgrade: metrics name add prefix bkiam


# 1.8.10

- upgrade: config template update cmdb resource limit

# 1.8.9

- bugfix: AlterCustomPolicies create batch policies with action without resource return 500

# 1.8.8

- upgrade: change local subject pk get from redis first, instead of db first
- bugfix: modify sqlxBulkInsertReturnIDWithTx return id in batches

# 1.8.7

- bugfix: role group member renew cache clean issue
- bugfix: model api asynchronous delete action empty issue

# 1.8.6

- add: local cache expire with a random duration

# 1.8.5

- upgrade: update the expression table structure, delete useless columns

# 1.8.4

- bugfix: ratelimit middleware use wrong first param Limit, should be float number, not 1 every second

# 1.8.3

- add: zap buffered logger
- add: rate limit for api

# 1.8.2

- bugfix: wrong config reference by web logger

# 1.8.1

- bugfix: policy cache database make slice with wrong cap size

# 1.8.0

- refactor: policy and expression cache layer, refactor to local cache with redis change list; data flow `database->redis->local cache`
- refactor: SubjectDetail use custom msgpack marshal/unmarshal
- refactor: rename subjectRelation to subjectGroup, use `[]ThinSubjectGroup`
- refactor: use zap in api/web logger, for better performance
- add: extra random expired seconds for policy/expression redis cache
- add: unmarshaled expression local cache
- remove: `environment` unused field from all expression struct
- remove: department pks from effective subject pks
- remove: action scope `scope_expression` from all struct
- fix: typo from polices to policies
- bugfix: delete subject cache if update the expiredAt
- add: /version api include the `ts`/`date`
- upgrade: go.mod, the moduel to the newest

# 1.7.7

- add: support asynchronous delete action model and delete action policies

# 1.7.6

- add: policy query auth add expression debug info
- bugfix: engine api sql timestamp between

# 1.7.5

- add: web list instance selections api
- update: engine credentials verify api

# 1.7.4

- add: add api for iam engine

# 1.7.3

- bugfix: s2 compress in go-redis/cache, Fix memcopy writing out-of-bounds.(https://github.com/klauspost/compress/pull/315/commits/587204ab8e90e07ecb90864460f2ecacf5424de2)

# 1.7.2

- bugfix: reset the req.resources in auth_by_resources

# 1.7.1

- update: to go 1.16 and upgrade some dependency


# 1.7.0

- refactor: redis cache, move validClients/subjectRoles/subjectPK from redis cache to local cache
- refactor: policy cache/expression cache
- bugfix: subject groups got expired relations
- bugfix: the permission of deleted group still exists in redis cache

# 1.6.1

- bugfix: msgpack Marshal/Unmarshal error after upgrade go-redis/cache
- add: report system error to sentry

# 1.6.0

- bugfix: component request timeout
- add: get system clients api
- update: go-redis version v8

# 1.5.11

- bugfix: modify action without resource types

# 1.5.10

- add: filter group with expired member api
- add: delete expired expression api
- add: query group expired member api
- update: internal to abac
- add: web handler unittest

# 1.5.9

- bugfix: update judge super system permission

# 1.5.8

- bugfix: judge super system permission not raise error when subject not exists

# 1.5.7

- add: group expired member list api

# 1.5.6

- add: renewal function

# 1.5.5

- add: feature shield rule config
- update: action type support 'use'

# 1.5.4

- add: batch auth api
- update: optimize subject action cache

# 1.5.3

- update: optimize role verification logic

# 1.5.2

- add: default superuser configuration

# 1.5.1

- bugfix: pdp condition get type attribute 
- bugfix: healthz api redis check without pool

# 1.5.0

- add: dynamic selection
- add: grading manager

# 1.4.8

- update: support-files/templates redis config support for render redis mode when deploy 
- add: sentinel redis support multiple sentinel

# 1.4.7

- bugfix: cache for empty subject-groups
- add: debug for /api/policy/query_by_actions

# 1.4.6

- update: query subject groups support return created_at fields

# 1.4.5

- add: /version to get identify info
- add: switch support in config

# 1.4.3

- add: protect action from delete or update related_resource_types if the action has related-policies
- add: unittest via ginkgo
- update: component log support latency and response body if error
- update: remove sensitive in error message of iam/pkg/component remoet_resource
- update: merge OR conditions of the same filed with op=eq/in
- change: mysql expression.expression to type MEDIUMTEXT
- change: truncate the sql log if the args too long
- bugfix: healthz error log when mysql ConnMaxLifetimeSecond=60s

# 1.4.2

- add: list remote resource support local cache for 30 seconds

# 1.4.1

- add: quota for system action/resourceType/instanceSelection
- update: remove sensitive info from component log

# 1.4.0

- add: resource creator action support

# 1.3.9

- update: policy api return clear error message when vaild error

# 1.3.8

- add: action_groups web api

# 1.3.7

- update: query_by_ext_resource ext resources can be empty

# 1.3.6

- add: saas_system_configs support
- add: action_groups support
- add: sentinel password for redis

# 1.3.5

- update: resources in policy query request to omitempty

# 1.3.4

- bugfix: web list policy api filter system

# 1.3.3

- update: change filterFields from struts.Map to json.Marshal
- bugfix: delete expression cache fail keys=`[]`

# 1.3.2

- breaking change: /api/v1/policy/query_by_actions response change from action_id to action.id
- add open api: polic get/list/subjects
- bugfix: errors.Is not working

# 1.3.1

- breaking change: `path` to `_iam_path_` for policy
- add: query policy via ext-resources api
- add: api/model action register support `ignore_iam_path` in instance_selection view

# 1.3.0

- bugfix: set wrong expression pk when alter policies

# 1.2.9

- add: policy/query_by_actions support admin any

# 1.2.8

- bugfix: admin any expression wrong

# 1.2.7

- add: admin got all permissions
- add: uinttest for internal
- add: action type support debug/manage/execute

# 1.2.6

- bugfix: unmarshal fail when expression is empty string

# 1.2.5

- bugfix: return instance_selections missing in saas api

# 1.2.4

- add: instance_selection
- modify: action add/update about resource types with related instance_selections
- remove: environment from expression
- change: action without resource types will not save and query expression

# 1.2.3

- bugfix: policy api invalid resource type 500

# 1.2.2

- remove codes of scope
- fix bugs(component init/prometheus metrics)
- refactor pdp
- disable redis cache guard

# 1.2.1

- add: policy cache support `?debug`
- add: error wrap for policy translate
- update: go-mysql-driver interpolateparams to true
- bugfix: action related resource scope={} should not update into database
- bugfix: cache missing with guard can't be clean

# 1.2.0

- break change: change to expression+policy

# 1.1.9

- bugfix: instance_selection to instance_selections

# 1.1.8

- add: support policy cache

# 1.1.7

- update: delte policy api

# 1.1.6

- bugfix: id length validate
- add: action_resource_type add selection_mode
- add: support batch insert
- refactor: cache module
- add: support subject missing no error


# 1.1.5

- bugfix: subject departments empty query id fail

# 1.1.4

- bugfix: build template iam port

# 1.1.3

- add: api/policy/subjects
- refactor: internal + dao + service
- add: api/model/system support provider_config.healthz
- upgrade: go to 1.14.2
- support: batch delete redis cache

# 1.1.2

- update: all mod to newest

# 1.1.1
- refactor: pkg/internal

# 1.1.0

- add: cache support singleflight
- add: api/model support check valid id
- add: api/web del member return count

# 1.0.9

- bugfix: fix healthz db connection leak

# 1.0.8

- ready to release

# 1.0.0

- first version<|MERGE_RESOLUTION|>--- conflicted
+++ resolved
@@ -1,4 +1,7 @@
-<<<<<<< HEAD
+# 1.12.4
+
+- merge develop 1.11.10
+
 # 1.12.3
 
 - merge develop 1.11.9
@@ -15,12 +18,11 @@
 # 1.12.0
 
 - add: rbac action support
-=======
+
 # 1.11.10
 
 - bugfix: fix mysql session time zone
 - bugfix: fix system_managers system config api
->>>>>>> dd72d165
 
 # 1.11.9
 
